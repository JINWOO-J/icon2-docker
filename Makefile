REPO_HUB = iconloop
NAME = icon2-node
VERSION = v1.1.3
NTP_VERSION = ntp-4.2.8p15
IS_LOCAL = true
BASE_IMAGE = goloop-icon
IS_NTP_BUILD = false
GOLOOP_PATH = goloop
<<<<<<< HEAD
DEBUG = false

ifeq ($(DEBUG), true)
	VERBOSE_OPTION = -v
else
	VERBOSE_OPTION =
endif

ifeq ($(debug), true)
	VERBOSE_OPTION = -v
	DEBUG = true
else
	VERBOSE_OPTION =
endif
=======
GOLOOP_BUILD_CMD = "goloop-icon-image"
>>>>>>> f930fa2c

ifdef version
VERSION = $(version)
endif

ifdef service
SERVICE = $(service)
endif

ifdef VERSION_ARG
VERSION = $(VERSION_ARG)
endif
ifdef REPO_HUB_ARG
REPO_HUB = $(REPO_HUB_ARG)
endif

TAGNAME = $(VERSION)
VCS_REF = $(strip $(shell git rev-parse --short HEAD))
BUILD_DATE = $(strip $(shell date -u +"%Y-%m-%dT%H:%M:%S%Z"))
GIT_DIRTY  = $(shell cd ${GOLOOP_PATH}; git diff --shortstat 2> /dev/null | tail -n1 )

ifeq ($(IS_LOCAL), true)
DOCKER_BUILD_OPTION = --progress=plain --no-cache --rm=true
else
DOCKER_BUILD_OPTION = --no-cache --rm=true
endif

ifeq ($(MAKECMDGOALS) , bash)
	DOWNLOAD_URL:="https://networkinfo.solidwallet.io/info"
	DOWNLOAD_URL_TYPE:="indexing"
#	SEEDS:="20.20.6.86:7100"
#	AUTO_SEEDS:=True
	SERVICE:=MainNet
#	CC_DEBUG:="true"
	IS_AUTOGEN_CERT:=true
    PRIVATE_KEY_FILENAME:="YOUR_KEYSTORE_FILENAME.der"
    NGINX_THROTTLE_BY_IP_VAR:="\$$binary_remote_addr"
	LOCAL_TEST:="true"
#	FASTEST_START:="true"
#	MIGRATION_START="true"
#	MIG_DB="true"
	NTP_REFRESH_TIME:="30"
	MAIN_TIME_OUT:="30"
	ROLE:=0
	GOLOOP_CONSOLE_LEVEL:="trace"
	GOLOOP_LOG_LEVEL:="trace"
	LOG_OUTPUT_TYPE:="console"
#	GOLOOP_NODE_SOCK:="/goloop/cli.sock"
#	GOLOOP_EE_SOCKET:="/goloop/ee.sock"

endif

define colorecho
      @tput setaf 6
      @echo $1
      @tput sgr0
endef

UNAME_S := $(shell uname -s)
ifeq ($(UNAME_S),Linux)
    ECHO_OPTION = "-e"
    SED_OPTION =
endif
ifeq ($(UNAME_S),Darwin)
    ECHO_OPTION = ""
	SED_OPTION = ''
endif

ifeq ($(USE_COLOR), false)
	NO_COLOR=
	OK_COLOR=
	ERROR_COLOR=
	WARN_COLOR=
else
	NO_COLOR=\033[0m
	OK_COLOR=\033[32m
	ERROR_COLOR=\033[31m
	WARN_COLOR=\033[93m
endif

TEST_FILES := $(shell find tests -name '*.yml')

.PHONY: all build push test tag_latest release ssh bash

all: build_goloop_base build
hub: push_hub tag_latest
version:
	@echo $(VERSION)

print_version:
	@echo $(ECHO_OPTION) "$(OK_COLOR) VERSION-> $(VERSION)  REPO-> $(REPO_HUB)/$(NAME):$(TAGNAME) $(NO_COLOR) IS_LOCAL: $(IS_LOCAL)"
#	@$(shell echo $(ECHO_OPTION) "$(OK_COLOR) ----- Build Environment ----- \n $(NO_COLOR)")

make_debug_mode:
	@$(shell echo $(ECHO_OPTION) "$(OK_COLOR) ----- DEBUG Environment ----- $(MAKECMDGOALS)  \n $(NO_COLOR)" >&2)\
		$(shell echo "" > DEBUG_ARGS) \
			$(foreach V, \
				$(sort $(.VARIABLES)), \
				$(if  \
					$(filter-out environment% default automatic, $(origin $V) ), \
						$($V=$($V)) \
					$(if $(filter-out "SHELL" "%_COLOR" "%_STRING" "MAKE%" "colorecho" ".DEFAULT_GOAL" "CURDIR" "TEST_FILES" "DOCKER_BUILD_OPTION" , "$V" ),  \
						$(shell echo $(ECHO_OPTION) '$(OK_COLOR)  $V = $(WARN_COLOR) $($V) $(NO_COLOR) ' >&2;) \
						$(shell echo '-e $V=$($V)  ' >> DEBUG_ARGS)\
					)\
				)\
			)

make_build_args:
	@$(shell echo $(ECHO_OPTION) "$(OK_COLOR) ----- Build Environment ----- \n $(NO_COLOR)" >&2)\
	   $(shell echo "" > BUILD_ARGS) \
		$(foreach V, \
			 $(sort $(.VARIABLES)), \
			 $(if  \
				 $(filter-out environment% default automatic, $(origin $V) ), \
				 	 $($V=$($V)) \
				 $(if $(filter-out "SHELL" "%_COLOR" "%_STRING" "MAKE%" "colorecho" ".DEFAULT_GOAL" "CURDIR" "TEST_FILES" "DOCKER_BUILD_OPTION" "GIT_DIRTY", "$V" ),  \
					$(shell echo $(ECHO_OPTION) '$(OK_COLOR)  $V = $(WARN_COLOR) $($V) $(NO_COLOR) ' >&2;) \
				 	$(shell echo "--build-arg $V=$($V)  " >> BUILD_ARGS)\
				  )\
			  )\
		 )

test:   make_build_args print_version
<<<<<<< HEAD
	python3 ./tests/test_*.py $(VERBOSE_OPTION)

=======
	#shellcheck -S error src/entrypoint.sh
	$(foreach TEST_FILE, $(TEST_FILES), \
		container-structure-test test --driver docker --image $(REPO_HUB)/$(NAME):$(TAGNAME) \
		--config $(TEST_FILE) || exit 1 ;\
	)
>>>>>>> f930fa2c

changeconfig: make_build_args
		@CONTAINER_ID=$(shell docker run -d $(REPO_HUB)/$(NAME):$(TAGNAME)) ;\
		 echo "COPY TO [$$CONTAINER_ID]" ;\
		 docker cp "src/." "$$CONTAINER_ID":/src/ ;\
		 docker exec -it "$$CONTAINER_ID" sh -c "echo `date +%Y-%m-%d:%H:%M:%S` > /.made_day" ;\
		 echo "COMMIT [$$CONTAINER_ID]" ;\
		 docker commit -m "Change the configure files `date`" "$$CONTAINER_ID" $(REPO_HUB)/$(NAME):$(TAGNAME) ;\
		 echo "STOP [$$CONTAINER_ID]" ;\
		 docker stop "$$CONTAINER_ID" ;\
		 echo "CLEAN UP [$$CONTAINER_ID]" ;\
		 docker rm "$$CONTAINER_ID"


change_version:
		@#$(call chdir, $(GOLOOP_PATH))
		@#cd $(GOLOOP_PATH) && git checkout $(VERSION);

		$(call colorecho, "-- Change Goloop Version ${VERSION} --")
		@git submodule update --init --recursive --remote;
		@cd $(GOLOOP_PATH) && git fetch origin --tags && git checkout $(VERSION);

		@if [ '${GIT_DIRTY}' != '' ]  ; then \
				echo '[CHANGED] ${GIT_DIRTY}'; \
				git pull ;\
		fi


check-and-reinit-submodules:
		@if git submodule status | egrep -q '^[-]|^[+]' ; then \
				echo "INFO: Need to reinitialize git submodules"; \
				git submodule update --init; \
		fi


build_goloop_base: make_build_args change_version
		$(call colorecho, "-- Build goloop base image --")
		cd $(GOLOOP_PATH) && $(MAKE) $(GOLOOP_BUILD_CMD)


build: make_build_args
		docker build $(DOCKER_BUILD_OPTION) -f Dockerfile \
			$(shell cat BUILD_ARGS) \
			-t $(REPO_HUB)/$(NAME):$(TAGNAME) .
		docker rmi -f goloop-icon
		$(call colorecho, "\n\nSuccessfully build '$(REPO_HUB)/$(NAME):$(TAGNAME)'")
		@echo "==========================================================================="
		@docker images | grep  $(REPO_HUB)/$(NAME) | grep $(TAGNAME)


show_labels: make_build_args
		docker $(REPO_HUB)/$(NAME):$(TAGNAME) | jq .[].Config.Labels

build_ci: make_build_args change_version
		cd $(GOLOOP_PATH) && $(MAKE) goloop-icon-image
		docker build $(shell cat BUILD_ARGS) -f Dockerfile \
		-t $(REPO_HUB)/$(NAME):$(TAGNAME) .
		docker rmi -f goloop-icon

clean:
		docker images | egrep '^goloop/(.*)-deps' | awk '{print $$3}' | xargs -n 1 docker rmi -f


push: print_version
		#docker tag  $(NAME):$(VERSION) $(REPO_HUB)/$(NAME):$(TAGNAME)
		docker push $(REPO_HUB)/$(NAME):$(TAGNAME)


prod: print_version
		docker tag $(REPO_HUB)/$(NAME):$(TAGNAME)  $(REPO_HUB)/$(NAME):$(VERSION)
		docker push $(REPO_HUB)/$(NAME):$(VERSION)


push_hub: print_version
		#docker tag  $(NAME):$(VERSION) $(REPO_HUB)/$(NAME):$(VERSION)
		docker push $(REPO_HUB)/$(NAME):$(TAGNAME)


tag_latest: print_version
		docker tag  $(REPO_HUB)/$(NAME):$(TAGNAME) $(REPO_HUB)/$(NAME):latest
		docker push $(REPO_HUB)/$(NAME):latest


bash: make_debug_mode print_version
	docker run  $(shell cat DEBUG_ARGS) -p 9000:9000 -p 7100:7100 -it -v $(PWD)/config:/goloop/config -v ${PWD}/s6:/s6-int \
		-v $(PWD)/logs:/goloop/logs -v $(PWD)/ctx:/ctx -v $(PWD)/data:/goloop/data -e VERSION=$(TAGNAME) -v $(PWD)/src:/src --entrypoint /bin/bash \
		--name $(NAME) --cap-add SYS_TIME --rm $(REPO_HUB)/$(NAME):$(TAGNAME)


f_bash: make_debug_mode print_version
		docker run  $(shell cat DEBUG_ARGS) -p 9000:9000 -p 7100:7100 -it -v $(PWD)/config:/goloop/config \
		-v $(PWD)/logs:/goloop/logs -v $(PWD)/ctx:/ctx -v $(PWD)/data:/goloop/data -e VERSION=$(TAGNAME) -v $(PWD)/src:/src --entrypoint /bin/bash \
		--name $(NAME) --network host --restart on-failure $(REPO_HUB)/$(NAME):$(TAGNAME)


list:
		@echo "$(OK_COLOR) Tag List - $(REPO_HUB)/$(NAME) $(NO_COLOR)"
		@curl -s  https://registry.hub.docker.com/v2/repositories/$(REPO_HUB)/$(NAME)/tags | jq --arg REPO "$(REPO_HUB)/$(NAME):" -r '.=("\($$REPO)"+.results[].name)'
		$(call colorecho, "-- END --")


change_docker:
	sed -i $(SED_OPTION) "s/$(REPO_HUB)\/$(NAME).*/$(REPO_HUB)\/$(NAME):$(VERSION)/g" docker-compose.yml


gendocs: change_docker
	@$(shell ./makeMarkDown.sh)<|MERGE_RESOLUTION|>--- conflicted
+++ resolved
@@ -6,7 +6,6 @@
 BASE_IMAGE = goloop-icon
 IS_NTP_BUILD = false
 GOLOOP_PATH = goloop
-<<<<<<< HEAD
 DEBUG = false
 
 ifeq ($(DEBUG), true)
@@ -21,9 +20,7 @@
 else
 	VERBOSE_OPTION =
 endif
-=======
 GOLOOP_BUILD_CMD = "goloop-icon-image"
->>>>>>> f930fa2c
 
 ifdef version
 VERSION = $(version)
@@ -148,16 +145,7 @@
 		 )
 
 test:   make_build_args print_version
-<<<<<<< HEAD
 	python3 ./tests/test_*.py $(VERBOSE_OPTION)
-
-=======
-	#shellcheck -S error src/entrypoint.sh
-	$(foreach TEST_FILE, $(TEST_FILES), \
-		container-structure-test test --driver docker --image $(REPO_HUB)/$(NAME):$(TAGNAME) \
-		--config $(TEST_FILE) || exit 1 ;\
-	)
->>>>>>> f930fa2c
 
 changeconfig: make_build_args
 		@CONTAINER_ID=$(shell docker run -d $(REPO_HUB)/$(NAME):$(TAGNAME)) ;\
